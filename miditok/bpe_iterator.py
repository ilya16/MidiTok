--- conflicted
+++ resolved
@@ -14,12 +14,8 @@
 
 
 class BPEIterator:
-<<<<<<< HEAD
-    r"""An iterable class to be used when training a tokenizer with BPE.
-=======
     r"""
     An iterable class to be used when training a tokenizer with BPE.
->>>>>>> 6e04c065
 
     It loads MIDI files and tokenize them on the fly, to be used with the Hugging Face
     tokenizers library to build a vocabulary with BPE.
@@ -34,12 +30,8 @@
         self.__iter_count = 0
 
     def load_file(self, path: Path) -> list[str]:
-<<<<<<< HEAD
-        """Load a MIDI file and convert it to its byte representation.
-=======
         """
         Load a MIDI file and convert it to its byte representation.
->>>>>>> 6e04c065
 
         :param path: path to the file to load.
         :return: the byte representation of the file.
@@ -65,24 +57,16 @@
         return bytes_
 
     def __len__(self) -> int:
-<<<<<<< HEAD
-        """Return the number of files in the training corpus.
-=======
         """
         Return the number of files in the training corpus.
->>>>>>> 6e04c065
 
         :return: number of files in the training corpus.
         """
         return len(self.files_paths)
 
     def __getitem__(self, idx: int) -> list[str]:
-<<<<<<< HEAD
-        """Convert the ``idx``th file to its byte representation.
-=======
         """
         Convert the ``idx``th file to its byte representation.
->>>>>>> 6e04c065
 
         :param idx: idx of the file to convert.
         :return: byte representation of the file.
@@ -101,12 +85,8 @@
         return self[self.__iter_count - 1]
 
     def __str__(self) -> str:
-<<<<<<< HEAD
-        """Return the ``str`` representation of the iterator.
-=======
         """
         Return the ``str`` representation of the iterator.
->>>>>>> 6e04c065
 
         :return: string description.
         """
